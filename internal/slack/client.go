// Package slackbot implements the Slack integration for the MCP client
// It provides event handling, message processing, and integration with LLM services
package slackbot

import (
	"context"
	"fmt"
	"os"
	"strings"
	"time"

	"github.com/slack-go/slack/slackevents"
	"github.com/slack-go/slack/socketmode"

	"github.com/tmc/langchaingo/callbacks"
	"github.com/tmc/langchaingo/llms"
	customErrors "github.com/tuannvm/slack-mcp-client/internal/common/errors"
	"github.com/tuannvm/slack-mcp-client/internal/common/logging"
	"github.com/tuannvm/slack-mcp-client/internal/config"
	"github.com/tuannvm/slack-mcp-client/internal/handlers"
	"github.com/tuannvm/slack-mcp-client/internal/llm"
	"github.com/tuannvm/slack-mcp-client/internal/mcp"
	"github.com/tuannvm/slack-mcp-client/internal/rag"
)

// Client represents the Slack client application.
type Client struct {
	logger          *logging.Logger // Structured logger
	userFrontend    UserFrontend
	mcpClients      map[string]*mcp.Client
	llmMCPBridge    *handlers.LLMMCPBridge
	llmRegistry     *llm.ProviderRegistry // LLM provider registry
	cfg             *config.Config        // Holds the application configuration
	messageHistory  map[string][]Message
	historyLimit    int
	discoveredTools map[string]mcp.ToolInfo
}

// Message represents a message in the conversation history
type Message struct {
	Role            string    // "user", "assistant", or "tool"
	Content         string    // The message content
	Timestamp       time.Time // When the message was sent/received
	SlackTimestamp  string    // Slack's timestamp format (string)
	UserID          string
	RealName        string
	Email           string
}

// NewClient creates a new Slack client instance.
func NewClient(userFrontend UserFrontend, stdLogger *logging.Logger, mcpClients map[string]*mcp.Client,
	discoveredTools map[string]mcp.ToolInfo, cfg *config.Config) (*Client, error) {

	// MCP clients are now optional - if none are provided, we'll just use LLM capabilities
	if mcpClients == nil {
		mcpClients = make(map[string]*mcp.Client)
		stdLogger.Printf("No MCP clients provided, running in LLM-only mode")
	}
	if cfg == nil {
		return nil, fmt.Errorf("config cannot be nil")
	}

	clientLogger := userFrontend.GetLogger()

	// --- MCP/Bridge setup ---
	clientLogger.Printf("Available MCP servers (%d):", len(mcpClients))
	for name := range mcpClients {
		clientLogger.Printf("- %s", name)
	}

	clientLogger.Printf("Available tools (%d):", len(discoveredTools))
	for toolName, toolInfo := range discoveredTools {
		clientLogger.Printf("- %s (Desc: %s, Schema: %v, Server: %s)",
			toolName, toolInfo.ToolDescription, toolInfo.InputSchema, toolInfo.ServerName)
	}

	// Create a map of raw clients to pass to the bridge
	rawClientMap := make(map[string]interface{})
	for name, client := range mcpClients {
		rawClientMap[name] = client
		clientLogger.DebugKV("Adding MCP client to raw map for bridge", "name", name)
	}

	// Check if RAG client is available in config and add it
	if cfg.RAG.Enabled {
		clientLogger.InfoKV("RAG enabled, creating client for bridge integration", "provider", cfg.RAG.Provider)

		// Use the legacy API for now until we properly update the RAG package
		// Convert structured config to legacy format
		ragConfig := map[string]interface{}{
			"provider": cfg.RAG.Provider,
		}

		// Add provider-specific settings
		if providerSettings, exists := cfg.RAG.Providers[cfg.RAG.Provider]; exists {
			switch cfg.RAG.Provider {
			case "simple":
				ragConfig["database_path"] = providerSettings.DatabasePath
			case "openai":
				if providerSettings.IndexName != "" {
					ragConfig["vector_store_name"] = providerSettings.IndexName
				}
				if providerSettings.VectorStoreID != "" {
					ragConfig["vector_store_id"] = providerSettings.VectorStoreID
				}
				if providerSettings.Dimensions > 0 {
					ragConfig["dimensions"] = providerSettings.Dimensions
				}
				if providerSettings.SimilarityMetric != "" {
					ragConfig["similarity_metric"] = providerSettings.SimilarityMetric
				}
				if providerSettings.MaxResults > 0 {
					ragConfig["max_results"] = providerSettings.MaxResults
				}
				if providerSettings.ScoreThreshold > 0 {
					ragConfig["score_threshold"] = providerSettings.ScoreThreshold
				}
				if providerSettings.RewriteQuery {
					ragConfig["rewrite_query"] = providerSettings.RewriteQuery
				}
				if providerSettings.VectorStoreNameRegex != "" {
					ragConfig["vector_store_name_regex"] = providerSettings.VectorStoreNameRegex
				}
				if providerSettings.VectorStoreMetadataKey != "" {
					ragConfig["vs_metadata_key"] = providerSettings.VectorStoreMetadataKey
				}
				if providerSettings.VectorStoreMetadataValue != "" {
					ragConfig["vs_metadata_value"] = providerSettings.VectorStoreMetadataValue
				}
				// Add OpenAI API key from LLM config or environment
				if openaiConfig, exists := cfg.LLM.Providers["openai"]; exists && openaiConfig.APIKey != "" {
					ragConfig["api_key"] = openaiConfig.APIKey
				}
			}
		}

		// Set chunk size
		if cfg.RAG.ChunkSize > 0 {
			ragConfig["chunk_size"] = cfg.RAG.ChunkSize
		}

		ragClient, err := rag.NewClientWithProvider(cfg.RAG.Provider, ragConfig)
		if err != nil {
			clientLogger.ErrorKV("Failed to create RAG client", "error", err)
		} else {
			rawClientMap["rag"] = ragClient
			clientLogger.DebugKV("Added RAG client to raw map for bridge", "name", "rag")
		}
	}

	logLevel := getLogLevel(stdLogger)

	// --- Initialize the LLM provider registry using the config ---
	// Use the internal structured logger for the registry with the same log level as the bridge
	registryLogger := logging.New("llm-registry", logLevel)
	registry, err := llm.NewProviderRegistry(cfg, registryLogger)
	if err != nil {
		// Log the error using the structured logger
		clientLogger.ErrorKV("Failed to initialize LLM provider registry", "error", err)
		return nil, customErrors.WrapLLMError(err, "llm_registry_init_failed", "Failed to initialize LLM provider registry")
	}
	clientLogger.Info("LLM provider registry initialized successfully")

	// Load custom prompt from file if specified and customPrompt is empty
	if cfg.LLM.CustomPromptFile != "" && cfg.LLM.CustomPrompt == "" {
		content, err := os.ReadFile(cfg.LLM.CustomPromptFile)
		if err != nil {
			clientLogger.ErrorKV("Failed to read custom prompt file", "file", cfg.LLM.CustomPromptFile, "error", err)
			return nil, customErrors.WrapConfigError(err, "custom_prompt_file_read_failed", "Failed to read custom prompt file")
		}
		cfg.LLM.CustomPrompt = string(content)
		clientLogger.InfoKV("Loaded custom prompt from file", "file", cfg.LLM.CustomPromptFile)
	}

	// Pass the raw map to the bridge with the configured log level
	llmMCPBridge := handlers.NewLLMMCPBridgeFromClientsWithLogLevel(
		rawClientMap,
		clientLogger.StdLogger(),
		discoveredTools,
		logLevel,
		registry,
		cfg,
	)
	clientLogger.InfoKV("LLM-MCP bridge initialized", "clients", len(mcpClients), "tools", len(discoveredTools))

	// --- Create and return Client instance ---
	return &Client{
		logger:          clientLogger,
		userFrontend:    userFrontend,
		mcpClients:      mcpClients,
		llmMCPBridge:    llmMCPBridge,
		llmRegistry:     registry,
		cfg:             cfg,
		messageHistory:  make(map[string][]Message),
		historyLimit:    cfg.Slack.MessageHistory, // Store configured number of messages per channel
		discoveredTools: discoveredTools,
	}, nil
}

// Run starts the Socket Mode event loop and event handling.
func (c *Client) Run() error {
	go c.handleEvents()
	c.logger.Info("Starting Slack Socket Mode listener...")
	return c.userFrontend.Run()
}

// handleEvents listens for incoming events and dispatches them.
func (c *Client) handleEvents() {
	for evt := range c.userFrontend.GetEventChannel() {
		switch evt.Type {
		case socketmode.EventTypeConnecting:
			c.logger.Info("Connecting to Slack...")
		case socketmode.EventTypeConnectionError:
			c.logger.Warn("Connection failed. Retrying...")
		case socketmode.EventTypeConnected:
			c.logger.Info("Connected to Slack!")
		case socketmode.EventTypeEventsAPI:
			eventsAPIEvent, ok := evt.Data.(slackevents.EventsAPIEvent)
			if !ok {
				c.logger.WarnKV("Ignored unexpected EventsAPI event type", "type", fmt.Sprintf("%T", evt.Data))
				continue
			}
			c.userFrontend.Ack(*evt.Request)
			c.logger.InfoKV("Received EventsAPI event", "type", eventsAPIEvent.Type)
			c.handleEventMessage(eventsAPIEvent)
		default:
			c.logger.DebugKV("Ignored event type", "type", evt.Type)
		}
	}
	c.logger.Info("Slack event channel closed.")
}

// handleEventMessage processes specific EventsAPI messages.
func (c *Client) handleEventMessage(event slackevents.EventsAPIEvent) {
	switch event.Type {
	case slackevents.CallbackEvent:
		innerEvent := event.InnerEvent
		switch ev := innerEvent.Data.(type) {
		case *slackevents.AppMentionEvent:
			c.logger.InfoKV("Received app mention in channel", "channel", ev.Channel, "user", ev.User, "text", ev.Text, "ThreadTS", ev.ThreadTimeStamp)
			messageText := c.userFrontend.RemoveBotMention(ev.Text)
			profile, err := c.userFrontend.GetUserInfo(ev.User)
			if err != nil {
				c.logger.WarnKV("Failed to get user info", "user", ev.User, "error", err)
				profile = &UserProfile{userId: ev.User, realName: "Unknown", email: ""}
			}

			parentTS := ev.ThreadTimeStamp
			if parentTS == "" {
				parentTS = ev.TimeStamp // Use the original message timestamp if no thread
			}
			// Use handleUserPrompt for app mentions too, for consistency
			go c.handleUserPrompt(strings.TrimSpace(messageText), ev.Channel, parentTS, ev.TimeStamp, profile)

		case *slackevents.MessageEvent:
			isDirectMessage := strings.HasPrefix(ev.Channel, "D")
			isValidUser := c.userFrontend.IsValidUser(ev.User)
			isNotEdited := ev.SubType != "message_changed"
			isBot := ev.BotID != "" || ev.SubType == "bot_message"

			if isDirectMessage && isValidUser && isNotEdited && !isBot {
				c.logger.InfoKV("Received direct message in channel", "channel", ev.Channel, "user", ev.User, "text", ev.Text, "ThreadTS", ev.ThreadTimeStamp)
				profile, err := c.userFrontend.GetUserInfo(ev.User)
				if err != nil {
					c.logger.WarnKV("Failed to get user info", "user", ev.User, "error", err)
					profile = &UserProfile{userId: ev.User, realName: "Unknown", email: ""}
				}

				parentTS := ev.ThreadTimeStamp
				if parentTS == "" {
					parentTS = ev.TimeStamp // Use the original message timestamp if no thread
				}
				go c.handleUserPrompt(ev.Text, ev.Channel, parentTS, ev.TimeStamp, profile) // Use goroutine to avoid blocking event loop
			}

		default:
			c.logger.DebugKV("Unsupported inner event type", "type", fmt.Sprintf("%T", innerEvent.Data))
		}
	default:
		c.logger.DebugKV("Unsupported outer event type", "type", event.Type)
	}
}

func historyKey(channelID, threadTS string) string {
	return fmt.Sprintf("%s:%s", channelID, threadTS)
}

// addToHistory adds a message to the channel history
func (c *Client) addToHistory(channelID, threadTS, timestamp, role, content, userID, realName, email string) {
	key := historyKey(channelID, threadTS)
	history, exists := c.messageHistory[key]
	if !exists {
		history = []Message{}
	}

	// Add the new message
	message := Message{
		Role:      role,
		Content:   content,
		Timestamp: time.Now(),
		SlackTimestamp: timestamp,
		UserID:    userID,
		RealName:  realName,
		Email:     email,
	}
	history = append(history, message)

	// Limit history size
	if len(history) > c.historyLimit {
		history = history[len(history)-c.historyLimit:]
	}

	c.messageHistory[key] = history
}

// getContextFromHistory builds a context string from message history
//
//nolint:unused // Reserved for future use
func (c *Client) getContextFromHistory(channelID string, threadTS string) string {
	history, exists := c.messageHistory[historyKey(channelID, threadTS)]
	if !exists || len(history) == 0 {
		return ""
	}

	var contextBuilder strings.Builder
	contextBuilder.WriteString("Previous conversation context:\n---\n") // Clearer start marker

	for _, msg := range history {
		switch msg.Role {
		case "assistant":
			prefix := "Assistant"
			sanitizedContent := strings.ReplaceAll(msg.Content, "\n", " \\n ")
			contextBuilder.WriteString(fmt.Sprintf("%s: %s\n", prefix, sanitizedContent))
		case "tool":
			prefix := "Tool Result"
			sanitizedContent := strings.ReplaceAll(msg.Content, "\n", " \\n ")
			contextBuilder.WriteString(fmt.Sprintf("%s: %s\n", prefix, sanitizedContent))
		default: // "user" or any other role
			prefix := "User"
			userInfo := ""
			if msg.UserID != "" {
				userInfo = fmt.Sprintf(" (User: %s, Name: %s, Email: %s)", msg.UserID, msg.RealName, msg.Email)
			}
			sanitizedContent := strings.ReplaceAll(msg.Content, "\n", " \\n ")
			contextBuilder.WriteString(fmt.Sprintf("%s: %s%s\n", prefix, sanitizedContent, userInfo))
		}
	}
	contextBuilder.WriteString("---\n") // Clearer end marker

	contextString := contextBuilder.String()
	c.logger.DebugKV("Built conversation context", "channel", channelID, "context", contextString) // Log the built context
	return contextString
}

// handleUserPrompt sends the user's text to the configured LLM provider.
<<<<<<< HEAD
func (c *Client) handleUserPrompt(userPrompt, channelID, threadTS string, timestamp string, profile *UserProfile) {
	// Determine the provider to use from config
	providerName := c.cfg.LLM.Provider // Get the primary provider name from config
	c.logger.DebugKV("Routing prompt via configured provider", "provider", providerName)
=======
func (c *Client) handleUserPrompt(userPrompt, channelID, threadTS, userDisplayName string) {
	c.logger.DebugKV("Routing prompt via configured provider", "provider", c.cfg.LLM.Provider)
>>>>>>> 4d511b20
	c.logger.DebugKV("User prompt", "text", userPrompt)

	// Fetch thread replies from slack
	replies, err := c.userFrontend.GetThreadReplies(channelID, threadTS)
	if err != nil {
		c.logger.ErrorKV("Failed to fetch thread replies", "channel", channelID, "thread_ts", threadTS, "error", err)
	} else {
		c.logger.DebugKV("Fetched thread replies", "channel", channelID, "thread_ts", threadTS, "count", len(replies))
		existingMessages := make(map[string]bool)
		history := c.messageHistory[historyKey(channelID, threadTS)]
		for _, msg := range history {
			// key := fmt.Sprintf("%s:%s", msg.UserID, msg.Content)
			existingMessages[msg.SlackTimestamp] = true
		}
		for _, reply := range replies {
			// replyKey := fmt.Sprintf("%s:%s", reply.User, reply.Text)
			if !existingMessages[reply.Timestamp] {
				role := "user"
				if reply.BotID != "" {
					role = "assistant"
				}
				replyProfile, err := c.userFrontend.GetUserInfo(reply.User)
				if err != nil {
					c.logger.WarnKV("Failed to get user info", "user", reply.User, "error", err)
					replyProfile = &UserProfile{userId: reply.User, realName: "Unknown", email: ""}
				}
				c.addToHistory(channelID, threadTS, reply.Timestamp, role, reply.Text, replyProfile.userId, replyProfile.realName, replyProfile.email)
				existingMessages[reply.Timestamp] = true
			}
		}
	}

	// Get context from history
	contextHistory := c.getContextFromHistory(channelID, threadTS)

	c.addToHistory(channelID, threadTS, timestamp, "user", userPrompt, profile.userId, profile.realName, profile.email) // Add user message to history

	// Show a temporary "typing" indicator
	c.userFrontend.SendMessage(channelID, threadTS, c.cfg.Slack.ThinkingMessage)

	if !c.cfg.LLM.UseAgent {
		// Prepare the final prompt with custom prompt as system instruction
		var finalPrompt string
		customPrompt := c.cfg.LLM.CustomPrompt
		if customPrompt != "" {
			// Use custom prompt as system instruction, then add user prompt
			finalPrompt = fmt.Sprintf("System instructions: %s\n\nUser: %s", customPrompt, userPrompt)
			c.logger.DebugKV("Using custom prompt as system instruction", "custom_prompt_length", len(customPrompt))
		} else {
			finalPrompt = userPrompt
		}

		// Call LLM using the integrated logic with system instruction
		llmResponse, err := c.llmMCPBridge.CallLLM(finalPrompt, contextHistory)
		if err != nil {
			c.logger.ErrorKV("Error from LLM provider", "provider", c.cfg.LLM.Provider, "error", err)
			c.userFrontend.SendMessage(channelID, threadTS, fmt.Sprintf("Sorry, I encountered an error with the LLM provider ('%s'): %v", c.cfg.LLM.Provider, err))
			return
		}

		c.logger.InfoKV("Received response from LLM", "provider", c.cfg.LLM.Provider, "length", len(llmResponse.Content))

		// Process the LLM response through the MCP pipeline
		c.processLLMResponseAndReply(llmResponse, userPrompt, channelID, threadTS)
	} else {
		sendMsg := func(msg string) {
			c.addToHistory(channelID, threadTS, "", "assistant", msg, "", "", "") // Original LLM response (tool call JSON)
			c.userFrontend.SendMessage(channelID, threadTS, msg)
		}

		llmResponse, err := c.llmMCPBridge.CallLLMAgent(
<<<<<<< HEAD
			providerName,
			profile.realName,
=======
			userDisplayName,
>>>>>>> 4d511b20
			c.cfg.LLM.CustomPrompt,
			userPrompt,
			contextHistory,
			&agentCallbackHandler{
				callbacks.SimpleHandler{},
				sendMsg,
			})
		if err != nil {
			c.logger.ErrorKV("Error from LLM provider", "provider", c.cfg.LLM.Provider, "error", err)
			c.userFrontend.SendMessage(channelID, threadTS, fmt.Sprintf("Sorry, I encountered an error with the LLM provider ('%s'): %v", c.cfg.LLM.Provider, err))
			return
		}
		c.logger.InfoKV("Received response from LLM", "provider", c.cfg.LLM.Provider, "length", len(llmResponse))
		// Send the final response back to Slack
		if llmResponse == "" {
			c.userFrontend.SendMessage(channelID, threadTS, "(LLM returned an empty response)")
		}
	}
}

// processLLMResponseAndReply processes the LLM response, handles tool results with re-prompting, and sends the final reply.
// Incorporates logic previously in LLMClient.ProcessToolResponse.
func (c *Client) processLLMResponseAndReply(llmResponse *llms.ContentChoice, userPrompt, channelID, threadTS string) {
	// Log the raw LLM response for debugging
	c.logger.DebugKV("Raw LLM response", "response", logging.TruncateForLog(fmt.Sprintf("%v", llmResponse), 500))
	extraArgs := map[string]interface{}{
		"channel_id": channelID,
		"thread_ts":  threadTS,
	}
	c.logger.DebugKV("Added extra arguments", "channel_id", channelID, "thread_ts", threadTS)

	// Create a context with timeout for tool processing
	ctx, cancel := context.WithTimeout(context.Background(), 1*time.Minute)
	defer cancel()

	// --- Process Tool Response (Logic from LLMClient.ProcessToolResponse) ---
	var finalResponse string
	var isToolResult bool
	var toolProcessingErr error

	if c.llmMCPBridge == nil {
		// If bridge is nil, just use the original response
		finalResponse = llmResponse.Content
		isToolResult = false
		toolProcessingErr = nil
		c.logger.Warn("LLMMCPBridge is nil, skipping tool processing")
	} else {
		// Process the response through the bridge
		processedResponse, err := c.llmMCPBridge.ProcessLLMResponse(ctx, llmResponse, userPrompt, extraArgs)
		if err != nil {
			finalResponse = fmt.Sprintf("Sorry, I encountered an error while trying to use a tool: %v", err)
			isToolResult = false
			toolProcessingErr = err // Store the error
		} else {
			// If the processed response is different from the original, a tool was executed
			if processedResponse != llmResponse.Content {
				finalResponse = processedResponse
				isToolResult = true
			} else {
				// No tool was executed
				finalResponse = llmResponse.Content
				isToolResult = false
			}
		}
	}
	// --- End of Process Tool Response Logic ---

	if toolProcessingErr != nil {
		c.logger.ErrorKV("Tool processing error", "error", toolProcessingErr)
		c.userFrontend.SendMessage(channelID, threadTS, finalResponse) // Post the error message
		return
	}

	if isToolResult {
		c.logger.Debug("Tool executed. Re-prompting LLM with tool result.")
		c.logger.DebugKV("Tool result", "result", logging.TruncateForLog(finalResponse, 500))

		// Always re-prompt LLM with tool results for synthesis
		// Construct a new prompt incorporating the original prompt and the tool result
		rePrompt := fmt.Sprintf("The user asked: '%s'\n\nI searched the knowledge base and found the following relevant information:\n```\n%s\n```\n\nPlease analyze and synthesize this retrieved information to provide a comprehensive response to the user's request. Use the detailed information from the search results according to your system instructions.", userPrompt, finalResponse)

		// Add history
		c.addToHistory(channelID, threadTS, "", "assistant", llmResponse.Content, "", "", "") // Original LLM response (tool call JSON)
		c.addToHistory(channelID, threadTS, "", "tool", finalResponse, "", "", "")            // Tool execution result

		c.logger.DebugKV("Re-prompting LLM", "prompt", rePrompt)

		// Re-prompt using the LLM client with custom prompt as system instruction
		var repromptErr error
		// Prepare the re-prompt with custom prompt as system instruction
		var finalRePrompt string
		customPrompt := c.cfg.LLM.CustomPrompt

		if customPrompt != "" {
			// Use custom prompt as system instruction for re-prompt too
			finalRePrompt = fmt.Sprintf("System instructions: %s\n\n%s", customPrompt, rePrompt)
		} else {
			finalRePrompt = rePrompt
		}

<<<<<<< HEAD
		finalResStruct, repromptErr := c.llmMCPBridge.CallLLM(providerName, finalRePrompt, c.getContextFromHistory(channelID, threadTS))
=======
		finalResStruct, repromptErr := c.llmMCPBridge.CallLLM(finalRePrompt, c.getContextFromHistory(channelID))
>>>>>>> 4d511b20
		if repromptErr != nil {
			c.logger.ErrorKV("Error during LLM re-prompt", "error", repromptErr)
			// Fallback: Show the tool result and the error
			finalResponse = fmt.Sprintf("Tool Result:\n```%s```\n\n(Error generating final response: %v)", finalResponse, repromptErr)
		} else {
			finalResponse = finalResStruct.Content
		}
	} else {
		// No tool was executed, add assistant response to history
		c.addToHistory(channelID, threadTS, "", "assistant", finalResponse, "", "", "")
	}

	// Send the final response back to Slack
	if finalResponse == "" {
		c.userFrontend.SendMessage(channelID, threadTS, "(LLM returned an empty response)")
	} else {
		c.userFrontend.SendMessage(channelID, threadTS, finalResponse)
	}
}<|MERGE_RESOLUTION|>--- conflicted
+++ resolved
@@ -353,15 +353,8 @@
 }
 
 // handleUserPrompt sends the user's text to the configured LLM provider.
-<<<<<<< HEAD
 func (c *Client) handleUserPrompt(userPrompt, channelID, threadTS string, timestamp string, profile *UserProfile) {
-	// Determine the provider to use from config
-	providerName := c.cfg.LLM.Provider // Get the primary provider name from config
-	c.logger.DebugKV("Routing prompt via configured provider", "provider", providerName)
-=======
-func (c *Client) handleUserPrompt(userPrompt, channelID, threadTS, userDisplayName string) {
 	c.logger.DebugKV("Routing prompt via configured provider", "provider", c.cfg.LLM.Provider)
->>>>>>> 4d511b20
 	c.logger.DebugKV("User prompt", "text", userPrompt)
 
 	// Fetch thread replies from slack
@@ -433,12 +426,7 @@
 		}
 
 		llmResponse, err := c.llmMCPBridge.CallLLMAgent(
-<<<<<<< HEAD
-			providerName,
 			profile.realName,
-=======
-			userDisplayName,
->>>>>>> 4d511b20
 			c.cfg.LLM.CustomPrompt,
 			userPrompt,
 			contextHistory,
@@ -539,11 +527,7 @@
 			finalRePrompt = rePrompt
 		}
 
-<<<<<<< HEAD
-		finalResStruct, repromptErr := c.llmMCPBridge.CallLLM(providerName, finalRePrompt, c.getContextFromHistory(channelID, threadTS))
-=======
-		finalResStruct, repromptErr := c.llmMCPBridge.CallLLM(finalRePrompt, c.getContextFromHistory(channelID))
->>>>>>> 4d511b20
+		finalResStruct, repromptErr := c.llmMCPBridge.CallLLM(finalRePrompt, c.getContextFromHistory(channelID, threadTS))
 		if repromptErr != nil {
 			c.logger.ErrorKV("Error during LLM re-prompt", "error", repromptErr)
 			// Fallback: Show the tool result and the error
